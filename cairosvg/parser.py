--- conflicted
+++ resolved
@@ -33,7 +33,7 @@
 from .surface.helpers import urls, rotations, pop_rotation, flatten
 
 
-NOT_INHERITED = (
+NOT_INHERITED_ATTRIBUTES = frozenset((
     'clip',
     'clip-path',
     'filter',
@@ -52,15 +52,15 @@
     'x',
     'y',
     '{http://www.w3.org/1999/xlink}href',
-)
-
-COLOR_ATTRIBUTES = (
+))
+
+COLOR_ATTRIBUTES = frozenset((
     'fill',
     'flood-color',
     'lighting-color',
     'stop-color',
     'stroke',
-)
+))
 
 
 
@@ -91,23 +91,13 @@
         string = re.sub('\t', ' ', string)
         return re.sub(' +', ' ', string)
 
-NOT_INHERITED_ATTRS = frozenset([
-    "transform", "opacity", "style", "viewBox", "stop-color",
-    "stop-opacity", "width", "height", "filter", "mask", "rotate",
-    "{http://www.w3.org/1999/xlink}href", "id", "x", "y",
-    "overflow", "clip", "clip-path",
-])
 
 class Node(dict):
     """SVG node with dict-like properties and children."""
 
-    def __init__(self, node, parent=None, parent_children=False, url=None,
-                __not_inherited_attrs=NOT_INHERITED_ATTRS):
+    def __init__(self, node, parent=None, parent_children=False, url=None):
         """Create the Node from ElementTree ``node``, with ``parent`` Node."""
-<<<<<<< HEAD
         super().__init__()
-=======
->>>>>>> 8ba86dde
         self.children = ()
 
         self.root = False
@@ -117,19 +107,9 @@
 
         # Inherits from parent properties
         if parent is not None:
-<<<<<<< HEAD
-            items = parent.copy()
-            for attribute in NOT_INHERITED:
-                if attribute in items:
-                    del items[attribute]
-
-            self.update(items)
-=======
             self.update([
-                (a, parent[a]) for a in parent
-                if a not in __not_inherited_attrs
-            ])
->>>>>>> 8ba86dde
+                (attribute, parent[attribute]) for attribute in parent
+                if attribute not in NOT_INHERITED_ATTRIBUTES])
             self.url = url or parent.url
             self.parent = parent
         else:
@@ -139,28 +119,16 @@
         self.update(self.node.attrib)
 
         # Give an id for nodes that don't have one
-<<<<<<< HEAD
         if 'id' not in self:
-            self['id'] = uuid.uuid4().hex
+            self['id'] = 'node_{}_{}'.format(id(self), random.getrandbits(32))
 
         # Handle the CSS
         style = self.pop('_style', '') + ';' + self.pop('style', '').lower()
         for declaration in style.split(';'):
-            if ':' in declaration:
-                name, value = declaration.split(':', 1)
-                self[name.strip()] = value.strip()
-=======
-        if "id" not in self:
-            self["id"] = "node_%s_%x" %(id(self), random.getrandbits(32))
-
-        # Handle the CSS
-        style = self.pop("_style", "") + ";" + self.pop("style", "").lower()
-        for declaration in style.split(";"):
-            name, colon, value = declaration.partition(":")
+            name, colon, value = declaration.partition(':')
             if not colon:
                 continue
             self[name.strip()] = value.strip()
->>>>>>> 8ba86dde
 
         # Replace currentColor by a real color value
         for attribute in COLOR_ATTRIBUTES:
@@ -168,20 +136,13 @@
                 self[attribute] = self.get('color', 'black')
 
         # Replace inherit by the parent value
-<<<<<<< HEAD
-        for attribute, value in dict(self).items():
-            if value == 'inherit':
-                if parent is not None and attribute in parent:
-                    self[attribute] = parent.get(attribute)
-                else:
-                    del self[attribute]
-=======
-        for attribute in [k for k in self if self[k] == "inherit"]:
+        for attribute in [
+                attribute for attribute in self
+                if self[attribute] == 'inherit']:
             if parent is not None and attribute in parent:
                 self[attribute] = parent.get(attribute)
             else:
                 del self[attribute]
->>>>>>> 8ba86dde
 
         # Manage text by creating children
         if self.tag in ('text', 'textPath', 'a'):
