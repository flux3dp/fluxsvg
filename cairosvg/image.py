--- conflicted
+++ resolved
@@ -67,7 +67,7 @@
             tree_height = tree['height'] = height
         node.image_width = tree_width or width
         node.image_height = tree_height or height
-        scale_x, scale_y, translate_x, translate_y, _ = preserve_ratio(
+        scale_x, scale_y, translate_x, translate_y = preserve_ratio(
             surface, node)
         surface.set_context_size(
             *node_format(surface, tree, reference=False),
@@ -87,11 +87,7 @@
 
     node.image_width = image_surface.get_width()
     node.image_height = image_surface.get_height()
-<<<<<<< HEAD
-    scale_x, scale_y, translate_x, translate_y, _ = preserve_ratio(
-=======
     scale_x, scale_y, translate_x, translate_y = preserve_ratio(
->>>>>>> 7672ae43
         surface, node)
 
     surface.context.rectangle(x, y, width, height)
