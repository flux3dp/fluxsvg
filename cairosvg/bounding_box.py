--- conflicted
+++ resolved
@@ -135,16 +135,10 @@
             # Extend bounding box with start and end coordinates
             arc_bounding_box = bounding_box_elliptical_arc(
                 previous_x, previous_y, rx, ry, rotation, large, sweep, x, y)
-<<<<<<< HEAD
-            points = (arc_bounding_box[0:2],
-                      tuple(sum(value) for value in
-                            zip(arc_bounding_box[0:2], arc_bounding_box[2:])))
-=======
             x1, y1, width, height = arc_bounding_box
             x2 = x1 + width
             y2 = y1 + height
             points = (x1, y1), (x2, y2)
->>>>>>> 7672ae43
             bounding_box = extend_bounding_box(bounding_box, points)
             previous_x = x
             previous_y = y
